--- conflicted
+++ resolved
@@ -1,13 +1,10 @@
 package com.hatchgrid.thryve.workspace.infrastructure.http
 
+import com.hatchgrid.thryve.workspace.application.find.FindWorkspaceQuery
 import com.hatchgrid.common.domain.bus.Mediator
 import com.hatchgrid.common.domain.bus.query.Response
 import com.hatchgrid.spring.boot.ApiController
-<<<<<<< HEAD
 import com.hatchgrid.thryve.AppConstants.UUID_PATTERN
-=======
-import com.hatchgrid.thryve.workspace.application.find.FindWorkspaceQuery
->>>>>>> f6f25a04
 import io.swagger.v3.oas.annotations.Operation
 import io.swagger.v3.oas.annotations.Parameter
 import io.swagger.v3.oas.annotations.media.Schema
@@ -54,13 +51,8 @@
         )
         @PathVariable
         @Pattern(
-<<<<<<< HEAD
             regexp = UUID_PATTERN,
             message = "Invalid UUID format"
-=======
-            regexp = "^[0-9a-fA-F]{8}-[0-9a-fA-F]{4}-[0-9a-fA-F]{4}-[0-9a-fA-F]{4}-[0-9a-fA-F]{12}$",
-            message = "Invalid UUID format",
->>>>>>> f6f25a04
         )
         id: String
     ): Response {

--- conflicted
+++ resolved
@@ -42,6 +42,9 @@
 - Security configurations should follow the principle of least privilege
 - REST endpoints should follow RESTful conventions
 - New modules should integrate with the Spring Modulith architecture
+
+## Development Conventions
+For a detailed guide on our development conventions, please refer to the documents in the [`docs/conventions`](../../docs/conventions) directory. These documents cover everything from our REST API design to our security guidelines.
 
 ## Best Practices
 - Include validation for all input data
@@ -185,39 +188,4 @@
 - [ ] Code format and lint clean
 - [ ] Secure, modular, and extensible
 
-<<<<<<< HEAD
----
-=======
-```
-build/generated-snippets
-```
-
-### Monitoring
-
-The application includes Spring Boot Actuator endpoints for monitoring:
-
-- Health check: `/actuator/health`
-- Metrics: `/actuator/metrics`
-- Prometheus metrics: `/actuator/prometheus`
-
-## Common Development Tasks
-
-- Database schema changes should be added as Liquibase migrations
-- Security configurations should follow the principle of least privilege
-- REST endpoints should follow RESTful conventions
-- New modules should integrate with the Spring Modulith architecture
-
-## Development Conventions
-For a detailed guide on our development conventions, please refer to the documents in the [`docs/conventions`](../../docs/conventions) directory. These documents cover everything from our REST API design to our security guidelines.
-
-## Best Practices
-
-- Include validation for all input data
-- Implement proper error handling with meaningful error messages
-- Configure appropriate logging at different levels
-- Use Spring's reactive patterns consistently
-- Follow the Single Responsibility Principle in class design
-- Utilize Spring Boot's auto-configuration capabilities when possible
-- Ensure proper security controls for all endpoints
-- Include monitoring endpoints via Spring Boot Actuator
->>>>>>> 6b93b59a
+---
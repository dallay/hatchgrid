--- conflicted
+++ resolved
@@ -1,43 +1,4 @@
 {
-<<<<<<< HEAD
-  "name": "web",
-  "private": true,
-  "version": "0.0.0",
-  "type": "module",
-  "scripts": {
-    "dev": "vite",
-    "build": "vue-tsc -b && vite build",
-    "check": "biome check . --fix",
-    "preview": "vite preview"
-  },
-  "dependencies": {
-    "@internationalized/date": "^3.8.2",
-    "@tailwindcss/vite": "^4.1.10",
-    "@tanstack/vue-table": "^8.21.3",
-    "@vee-validate/zod": "^4.15.1",
-    "@vueuse/core": "^13.3.0",
-    "class-variance-authority": "^0.7.1",
-    "clsx": "^2.1.1",
-    "lucide-vue-next": "^0.517.0",
-    "reka-ui": "^2.3.1",
-    "tailwind-merge": "^3.3.1",
-    "tailwindcss": "^4.1.10",
-    "tw-animate-css": "^1.3.4",
-    "vaul-vue": "^0.4.1",
-    "vee-validate": "^4.15.1",
-    "vue": "^3.5.17",
-    "vue-sonner": "^2.0.0",
-    "zod": "^3.25.67"
-  },
-  "devDependencies": {
-    "@types/node": "^24.0.7",
-    "@vitejs/plugin-vue": "^6.0.0",
-    "@vue/tsconfig": "^0.7.0",
-    "typescript": "~5.8.3",
-    "vite": "^7.0.0",
-    "vue-tsc": "^2.2.10"
-  }
-=======
 	"name": "web",
 	"private": true,
 	"version": "0.0.0",
@@ -45,6 +6,7 @@
 	"scripts": {
 		"dev": "vite",
 		"build": "vue-tsc -b && vite build",
+    "check": "biome check . --fix",
 		"preview": "vite preview"
 	},
 	"dependencies": {
@@ -74,5 +36,4 @@
 		"vite": "^7.0.0",
 		"vue-tsc": "^2.2.10"
 	}
->>>>>>> 0c4a20be
 }
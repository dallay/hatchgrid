--- conflicted
+++ resolved
@@ -40,13 +40,13 @@
     dependencies:
       '@astrojs/starlight':
         specifier: ^0.34.4
-        version: 0.34.4(astro@5.10.1(@types/node@24.0.7)(jiti@2.4.2)(lightningcss@1.30.1)(rollup@4.44.1)(terser@5.39.0)(typescript@5.8.3)(yaml@2.7.1))
+        version: 0.34.8(astro@5.12.3(@types/node@24.1.0)(jiti@2.4.2)(lightningcss@1.30.1)(rollup@4.46.1)(terser@5.39.0)(typescript@5.8.3)(yaml@2.7.1))
       astro:
         specifier: ^5.6.1
-        version: 5.10.1(@types/node@24.0.7)(jiti@2.4.2)(lightningcss@1.30.1)(rollup@4.44.1)(terser@5.39.0)(typescript@5.8.3)(yaml@2.7.1)
+        version: 5.12.3(@types/node@24.1.0)(jiti@2.4.2)(lightningcss@1.30.1)(rollup@4.46.1)(terser@5.39.0)(typescript@5.8.3)(yaml@2.7.1)
       sharp:
         specifier: ^0.34.2
-        version: 0.34.2
+        version: 0.34.3
 
   client/apps/landing-page:
     dependencies:
@@ -456,8 +456,8 @@
   '@astrojs/sitemap@3.4.1':
     resolution: {integrity: sha512-VjZvr1e4FH6NHyyHXOiQgLiw94LnCVY4v06wN/D0gZKchTMkg71GrAHJz81/huafcmavtLkIv26HnpfDq6/h/Q==}
 
-  '@astrojs/starlight@0.34.4':
-    resolution: {integrity: sha512-NfQ6S2OaDG8aaiE+evVxSMpgqMkXPLa/yCpzG340EX2pRzFxPeTSvpei3Uz9KouevXRCctjHSItKjuZP+2syrQ==}
+  '@astrojs/starlight@0.34.8':
+    resolution: {integrity: sha512-XuYz0TfCZhje2u1Q9FNtmTdm7/B9QP91RDI1VkPgYvDhSYlME3k8gwgcBMHnR9ASDo2p9gskrqe7t1Pub/qryg==}
     peerDependencies:
       astro: ^5.5.0
 
@@ -865,312 +865,156 @@
   '@emotion/weak-memoize@0.4.0':
     resolution: {integrity: sha512-snKqtPW01tN0ui7yu9rGv69aJXr/a/Ywvl11sUjNtEcRc+ng/mQriFL0wLXMef74iHa/EkftbDzU9F8iFbH+zg==}
 
-  '@esbuild/aix-ppc64@0.25.6':
-    resolution: {integrity: sha512-ShbM/3XxwuxjFiuVBHA+d3j5dyac0aEVVq1oluIDf71hUw0aRF59dV/efUsIwFnR6m8JNM2FjZOzmaZ8yG61kw==}
-    engines: {node: '>=18'}
-    cpu: [ppc64]
-    os: [aix]
-
   '@esbuild/aix-ppc64@0.25.8':
     resolution: {integrity: sha512-urAvrUedIqEiFR3FYSLTWQgLu5tb+m0qZw0NBEasUeo6wuqatkMDaRT+1uABiGXEu5vqgPd7FGE1BhsAIy9QVA==}
     engines: {node: '>=18'}
     cpu: [ppc64]
     os: [aix]
 
-  '@esbuild/android-arm64@0.25.6':
-    resolution: {integrity: sha512-hd5zdUarsK6strW+3Wxi5qWws+rJhCCbMiC9QZyzoxfk5uHRIE8T287giQxzVpEvCwuJ9Qjg6bEjcRJcgfLqoA==}
-    engines: {node: '>=18'}
-    cpu: [arm64]
-    os: [android]
-
   '@esbuild/android-arm64@0.25.8':
     resolution: {integrity: sha512-OD3p7LYzWpLhZEyATcTSJ67qB5D+20vbtr6vHlHWSQYhKtzUYrETuWThmzFpZtFsBIxRvhO07+UgVA9m0i/O1w==}
     engines: {node: '>=18'}
     cpu: [arm64]
     os: [android]
 
-  '@esbuild/android-arm@0.25.6':
-    resolution: {integrity: sha512-S8ToEOVfg++AU/bHwdksHNnyLyVM+eMVAOf6yRKFitnwnbwwPNqKr3srzFRe7nzV69RQKb5DgchIX5pt3L53xg==}
-    engines: {node: '>=18'}
-    cpu: [arm]
-    os: [android]
-
   '@esbuild/android-arm@0.25.8':
     resolution: {integrity: sha512-RONsAvGCz5oWyePVnLdZY/HHwA++nxYWIX1atInlaW6SEkwq6XkP3+cb825EUcRs5Vss/lGh/2YxAb5xqc07Uw==}
     engines: {node: '>=18'}
     cpu: [arm]
     os: [android]
 
-  '@esbuild/android-x64@0.25.6':
-    resolution: {integrity: sha512-0Z7KpHSr3VBIO9A/1wcT3NTy7EB4oNC4upJ5ye3R7taCc2GUdeynSLArnon5G8scPwaU866d3H4BCrE5xLW25A==}
-    engines: {node: '>=18'}
-    cpu: [x64]
-    os: [android]
-
   '@esbuild/android-x64@0.25.8':
     resolution: {integrity: sha512-yJAVPklM5+4+9dTeKwHOaA+LQkmrKFX96BM0A/2zQrbS6ENCmxc4OVoBs5dPkCCak2roAD+jKCdnmOqKszPkjA==}
     engines: {node: '>=18'}
     cpu: [x64]
     os: [android]
 
-  '@esbuild/darwin-arm64@0.25.6':
-    resolution: {integrity: sha512-FFCssz3XBavjxcFxKsGy2DYK5VSvJqa6y5HXljKzhRZ87LvEi13brPrf/wdyl/BbpbMKJNOr1Sd0jtW4Ge1pAA==}
-    engines: {node: '>=18'}
-    cpu: [arm64]
-    os: [darwin]
-
   '@esbuild/darwin-arm64@0.25.8':
     resolution: {integrity: sha512-Jw0mxgIaYX6R8ODrdkLLPwBqHTtYHJSmzzd+QeytSugzQ0Vg4c5rDky5VgkoowbZQahCbsv1rT1KW72MPIkevw==}
     engines: {node: '>=18'}
     cpu: [arm64]
     os: [darwin]
 
-  '@esbuild/darwin-x64@0.25.6':
-    resolution: {integrity: sha512-GfXs5kry/TkGM2vKqK2oyiLFygJRqKVhawu3+DOCk7OxLy/6jYkWXhlHwOoTb0WqGnWGAS7sooxbZowy+pK9Yg==}
-    engines: {node: '>=18'}
-    cpu: [x64]
-    os: [darwin]
-
   '@esbuild/darwin-x64@0.25.8':
     resolution: {integrity: sha512-Vh2gLxxHnuoQ+GjPNvDSDRpoBCUzY4Pu0kBqMBDlK4fuWbKgGtmDIeEC081xi26PPjn+1tct+Bh8FjyLlw1Zlg==}
     engines: {node: '>=18'}
     cpu: [x64]
     os: [darwin]
 
-  '@esbuild/freebsd-arm64@0.25.6':
-    resolution: {integrity: sha512-aoLF2c3OvDn2XDTRvn8hN6DRzVVpDlj2B/F66clWd/FHLiHaG3aVZjxQX2DYphA5y/evbdGvC6Us13tvyt4pWg==}
-    engines: {node: '>=18'}
-    cpu: [arm64]
-    os: [freebsd]
-
   '@esbuild/freebsd-arm64@0.25.8':
     resolution: {integrity: sha512-YPJ7hDQ9DnNe5vxOm6jaie9QsTwcKedPvizTVlqWG9GBSq+BuyWEDazlGaDTC5NGU4QJd666V0yqCBL2oWKPfA==}
     engines: {node: '>=18'}
     cpu: [arm64]
     os: [freebsd]
 
-  '@esbuild/freebsd-x64@0.25.6':
-    resolution: {integrity: sha512-2SkqTjTSo2dYi/jzFbU9Plt1vk0+nNg8YC8rOXXea+iA3hfNJWebKYPs3xnOUf9+ZWhKAaxnQNUf2X9LOpeiMQ==}
-    engines: {node: '>=18'}
-    cpu: [x64]
-    os: [freebsd]
-
   '@esbuild/freebsd-x64@0.25.8':
     resolution: {integrity: sha512-MmaEXxQRdXNFsRN/KcIimLnSJrk2r5H8v+WVafRWz5xdSVmWLoITZQXcgehI2ZE6gioE6HirAEToM/RvFBeuhw==}
     engines: {node: '>=18'}
     cpu: [x64]
     os: [freebsd]
 
-  '@esbuild/linux-arm64@0.25.6':
-    resolution: {integrity: sha512-b967hU0gqKd9Drsh/UuAm21Khpoh6mPBSgz8mKRq4P5mVK8bpA+hQzmm/ZwGVULSNBzKdZPQBRT3+WuVavcWsQ==}
-    engines: {node: '>=18'}
-    cpu: [arm64]
-    os: [linux]
-
   '@esbuild/linux-arm64@0.25.8':
     resolution: {integrity: sha512-WIgg00ARWv/uYLU7lsuDK00d/hHSfES5BzdWAdAig1ioV5kaFNrtK8EqGcUBJhYqotlUByUKz5Qo6u8tt7iD/w==}
     engines: {node: '>=18'}
     cpu: [arm64]
     os: [linux]
 
-  '@esbuild/linux-arm@0.25.6':
-    resolution: {integrity: sha512-SZHQlzvqv4Du5PrKE2faN0qlbsaW/3QQfUUc6yO2EjFcA83xnwm91UbEEVx4ApZ9Z5oG8Bxz4qPE+HFwtVcfyw==}
-    engines: {node: '>=18'}
-    cpu: [arm]
-    os: [linux]
-
   '@esbuild/linux-arm@0.25.8':
     resolution: {integrity: sha512-FuzEP9BixzZohl1kLf76KEVOsxtIBFwCaLupVuk4eFVnOZfU+Wsn+x5Ryam7nILV2pkq2TqQM9EZPsOBuMC+kg==}
     engines: {node: '>=18'}
     cpu: [arm]
     os: [linux]
 
-  '@esbuild/linux-ia32@0.25.6':
-    resolution: {integrity: sha512-aHWdQ2AAltRkLPOsKdi3xv0mZ8fUGPdlKEjIEhxCPm5yKEThcUjHpWB1idN74lfXGnZ5SULQSgtr5Qos5B0bPw==}
-    engines: {node: '>=18'}
-    cpu: [ia32]
-    os: [linux]
-
   '@esbuild/linux-ia32@0.25.8':
     resolution: {integrity: sha512-A1D9YzRX1i+1AJZuFFUMP1E9fMaYY+GnSQil9Tlw05utlE86EKTUA7RjwHDkEitmLYiFsRd9HwKBPEftNdBfjg==}
     engines: {node: '>=18'}
     cpu: [ia32]
     os: [linux]
 
-  '@esbuild/linux-loong64@0.25.6':
-    resolution: {integrity: sha512-VgKCsHdXRSQ7E1+QXGdRPlQ/e08bN6WMQb27/TMfV+vPjjTImuT9PmLXupRlC90S1JeNNW5lzkAEO/McKeJ2yg==}
-    engines: {node: '>=18'}
-    cpu: [loong64]
-    os: [linux]
-
   '@esbuild/linux-loong64@0.25.8':
     resolution: {integrity: sha512-O7k1J/dwHkY1RMVvglFHl1HzutGEFFZ3kNiDMSOyUrB7WcoHGf96Sh+64nTRT26l3GMbCW01Ekh/ThKM5iI7hQ==}
     engines: {node: '>=18'}
     cpu: [loong64]
     os: [linux]
 
-  '@esbuild/linux-mips64el@0.25.6':
-    resolution: {integrity: sha512-WViNlpivRKT9/py3kCmkHnn44GkGXVdXfdc4drNmRl15zVQ2+D2uFwdlGh6IuK5AAnGTo2qPB1Djppj+t78rzw==}
-    engines: {node: '>=18'}
-    cpu: [mips64el]
-    os: [linux]
-
   '@esbuild/linux-mips64el@0.25.8':
     resolution: {integrity: sha512-uv+dqfRazte3BzfMp8PAQXmdGHQt2oC/y2ovwpTteqrMx2lwaksiFZ/bdkXJC19ttTvNXBuWH53zy/aTj1FgGw==}
     engines: {node: '>=18'}
     cpu: [mips64el]
     os: [linux]
 
-  '@esbuild/linux-ppc64@0.25.6':
-    resolution: {integrity: sha512-wyYKZ9NTdmAMb5730I38lBqVu6cKl4ZfYXIs31Baf8aoOtB4xSGi3THmDYt4BTFHk7/EcVixkOV2uZfwU3Q2Jw==}
-    engines: {node: '>=18'}
-    cpu: [ppc64]
-    os: [linux]
-
   '@esbuild/linux-ppc64@0.25.8':
     resolution: {integrity: sha512-GyG0KcMi1GBavP5JgAkkstMGyMholMDybAf8wF5A70CALlDM2p/f7YFE7H92eDeH/VBtFJA5MT4nRPDGg4JuzQ==}
     engines: {node: '>=18'}
     cpu: [ppc64]
     os: [linux]
 
-  '@esbuild/linux-riscv64@0.25.6':
-    resolution: {integrity: sha512-KZh7bAGGcrinEj4qzilJ4hqTY3Dg2U82c8bv+e1xqNqZCrCyc+TL9AUEn5WGKDzm3CfC5RODE/qc96OcbIe33w==}
-    engines: {node: '>=18'}
-    cpu: [riscv64]
-    os: [linux]
-
   '@esbuild/linux-riscv64@0.25.8':
     resolution: {integrity: sha512-rAqDYFv3yzMrq7GIcen3XP7TUEG/4LK86LUPMIz6RT8A6pRIDn0sDcvjudVZBiiTcZCY9y2SgYX2lgK3AF+1eg==}
     engines: {node: '>=18'}
     cpu: [riscv64]
     os: [linux]
 
-  '@esbuild/linux-s390x@0.25.6':
-    resolution: {integrity: sha512-9N1LsTwAuE9oj6lHMyyAM+ucxGiVnEqUdp4v7IaMmrwb06ZTEVCIs3oPPplVsnjPfyjmxwHxHMF8b6vzUVAUGw==}
-    engines: {node: '>=18'}
-    cpu: [s390x]
-    os: [linux]
-
   '@esbuild/linux-s390x@0.25.8':
     resolution: {integrity: sha512-Xutvh6VjlbcHpsIIbwY8GVRbwoviWT19tFhgdA7DlenLGC/mbc3lBoVb7jxj9Z+eyGqvcnSyIltYUrkKzWqSvg==}
     engines: {node: '>=18'}
     cpu: [s390x]
     os: [linux]
 
-  '@esbuild/linux-x64@0.25.6':
-    resolution: {integrity: sha512-A6bJB41b4lKFWRKNrWoP2LHsjVzNiaurf7wyj/XtFNTsnPuxwEBWHLty+ZE0dWBKuSK1fvKgrKaNjBS7qbFKig==}
-    engines: {node: '>=18'}
-    cpu: [x64]
-    os: [linux]
-
   '@esbuild/linux-x64@0.25.8':
     resolution: {integrity: sha512-ASFQhgY4ElXh3nDcOMTkQero4b1lgubskNlhIfJrsH5OKZXDpUAKBlNS0Kx81jwOBp+HCeZqmoJuihTv57/jvQ==}
     engines: {node: '>=18'}
     cpu: [x64]
     os: [linux]
 
-  '@esbuild/netbsd-arm64@0.25.6':
-    resolution: {integrity: sha512-IjA+DcwoVpjEvyxZddDqBY+uJ2Snc6duLpjmkXm/v4xuS3H+3FkLZlDm9ZsAbF9rsfP3zeA0/ArNDORZgrxR/Q==}
-    engines: {node: '>=18'}
-    cpu: [arm64]
-    os: [netbsd]
-
   '@esbuild/netbsd-arm64@0.25.8':
     resolution: {integrity: sha512-d1KfruIeohqAi6SA+gENMuObDbEjn22olAR7egqnkCD9DGBG0wsEARotkLgXDu6c4ncgWTZJtN5vcgxzWRMzcw==}
     engines: {node: '>=18'}
     cpu: [arm64]
     os: [netbsd]
 
-  '@esbuild/netbsd-x64@0.25.6':
-    resolution: {integrity: sha512-dUXuZr5WenIDlMHdMkvDc1FAu4xdWixTCRgP7RQLBOkkGgwuuzaGSYcOpW4jFxzpzL1ejb8yF620UxAqnBrR9g==}
-    engines: {node: '>=18'}
-    cpu: [x64]
-    os: [netbsd]
-
   '@esbuild/netbsd-x64@0.25.8':
     resolution: {integrity: sha512-nVDCkrvx2ua+XQNyfrujIG38+YGyuy2Ru9kKVNyh5jAys6n+l44tTtToqHjino2My8VAY6Lw9H7RI73XFi66Cg==}
     engines: {node: '>=18'}
     cpu: [x64]
     os: [netbsd]
 
-  '@esbuild/openbsd-arm64@0.25.6':
-    resolution: {integrity: sha512-l8ZCvXP0tbTJ3iaqdNf3pjaOSd5ex/e6/omLIQCVBLmHTlfXW3zAxQ4fnDmPLOB1x9xrcSi/xtCWFwCZRIaEwg==}
-    engines: {node: '>=18'}
-    cpu: [arm64]
-    os: [openbsd]
-
   '@esbuild/openbsd-arm64@0.25.8':
     resolution: {integrity: sha512-j8HgrDuSJFAujkivSMSfPQSAa5Fxbvk4rgNAS5i3K+r8s1X0p1uOO2Hl2xNsGFppOeHOLAVgYwDVlmxhq5h+SQ==}
     engines: {node: '>=18'}
     cpu: [arm64]
     os: [openbsd]
 
-  '@esbuild/openbsd-x64@0.25.6':
-    resolution: {integrity: sha512-hKrmDa0aOFOr71KQ/19JC7az1P0GWtCN1t2ahYAf4O007DHZt/dW8ym5+CUdJhQ/qkZmI1HAF8KkJbEFtCL7gw==}
-    engines: {node: '>=18'}
-    cpu: [x64]
-    os: [openbsd]
-
   '@esbuild/openbsd-x64@0.25.8':
     resolution: {integrity: sha512-1h8MUAwa0VhNCDp6Af0HToI2TJFAn1uqT9Al6DJVzdIBAd21m/G0Yfc77KDM3uF3T/YaOgQq3qTJHPbTOInaIQ==}
     engines: {node: '>=18'}
     cpu: [x64]
     os: [openbsd]
 
-  '@esbuild/openharmony-arm64@0.25.6':
-    resolution: {integrity: sha512-+SqBcAWoB1fYKmpWoQP4pGtx+pUUC//RNYhFdbcSA16617cchuryuhOCRpPsjCblKukAckWsV+aQ3UKT/RMPcA==}
-    engines: {node: '>=18'}
-    cpu: [arm64]
-    os: [openharmony]
-
   '@esbuild/openharmony-arm64@0.25.8':
     resolution: {integrity: sha512-r2nVa5SIK9tSWd0kJd9HCffnDHKchTGikb//9c7HX+r+wHYCpQrSgxhlY6KWV1nFo1l4KFbsMlHk+L6fekLsUg==}
     engines: {node: '>=18'}
     cpu: [arm64]
     os: [openharmony]
 
-  '@esbuild/sunos-x64@0.25.6':
-    resolution: {integrity: sha512-dyCGxv1/Br7MiSC42qinGL8KkG4kX0pEsdb0+TKhmJZgCUDBGmyo1/ArCjNGiOLiIAgdbWgmWgib4HoCi5t7kA==}
-    engines: {node: '>=18'}
-    cpu: [x64]
-    os: [sunos]
-
   '@esbuild/sunos-x64@0.25.8':
     resolution: {integrity: sha512-zUlaP2S12YhQ2UzUfcCuMDHQFJyKABkAjvO5YSndMiIkMimPmxA+BYSBikWgsRpvyxuRnow4nS5NPnf9fpv41w==}
     engines: {node: '>=18'}
     cpu: [x64]
     os: [sunos]
 
-  '@esbuild/win32-arm64@0.25.6':
-    resolution: {integrity: sha512-42QOgcZeZOvXfsCBJF5Afw73t4veOId//XD3i+/9gSkhSV6Gk3VPlWncctI+JcOyERv85FUo7RxuxGy+z8A43Q==}
-    engines: {node: '>=18'}
-    cpu: [arm64]
-    os: [win32]
-
   '@esbuild/win32-arm64@0.25.8':
     resolution: {integrity: sha512-YEGFFWESlPva8hGL+zvj2z/SaK+pH0SwOM0Nc/d+rVnW7GSTFlLBGzZkuSU9kFIGIo8q9X3ucpZhu8PDN5A2sQ==}
     engines: {node: '>=18'}
     cpu: [arm64]
     os: [win32]
 
-  '@esbuild/win32-ia32@0.25.6':
-    resolution: {integrity: sha512-4AWhgXmDuYN7rJI6ORB+uU9DHLq/erBbuMoAuB4VWJTu5KtCgcKYPynF0YI1VkBNuEfjNlLrFr9KZPJzrtLkrQ==}
-    engines: {node: '>=18'}
-    cpu: [ia32]
-    os: [win32]
-
   '@esbuild/win32-ia32@0.25.8':
     resolution: {integrity: sha512-hiGgGC6KZ5LZz58OL/+qVVoZiuZlUYlYHNAmczOm7bs2oE1XriPFi5ZHHrS8ACpV5EjySrnoCKmcbQMN+ojnHg==}
     engines: {node: '>=18'}
     cpu: [ia32]
     os: [win32]
 
-  '@esbuild/win32-x64@0.25.6':
-    resolution: {integrity: sha512-NgJPHHbEpLQgDH2MjQu90pzW/5vvXIZ7KOnPyNBm92A6WgZ/7b6fJyUBjoumLqeOQQGqY2QjQxRo97ah4Sj0cA==}
-    engines: {node: '>=18'}
-    cpu: [x64]
-    os: [win32]
-
   '@esbuild/win32-x64@0.25.8':
     resolution: {integrity: sha512-cn3Yr7+OaaZq1c+2pe+8yxC8E144SReCQjN6/2ynubzYjvyqZjTXfQJpAcQpsdJq3My7XADANiYGHoFC69pLQw==}
     engines: {node: '>=18'}
@@ -1645,7 +1489,6 @@
   '@oslojs/encoding@1.1.0':
     resolution: {integrity: sha512-70wQhgYmndg4GCPxPPxPGevRKqTIJ2Nh4OkiMWmDAVYsTQ+Ta7Sq+rPevXyXGdzr30/qZBnyOalCszoMxlyldQ==}
 
-<<<<<<< HEAD
   '@pagefind/darwin-arm64@1.3.0':
     resolution: {integrity: sha512-365BEGl6ChOsauRjyVpBjXybflXAOvoMROw3TucAROHIcdBvXk9/2AmEvGFU0r75+vdQI4LJdJdpH4Y6Yqaj4A==}
     cpu: [arm64]
@@ -1673,12 +1516,11 @@
     resolution: {integrity: sha512-BR1bIRWOMqkf8IoU576YDhij1Wd/Zf2kX/kCI0b2qzCKC8wcc2GQJaaRMCpzvCCrmliO4vtJ6RITp/AnoYUUmQ==}
     cpu: [x64]
     os: [win32]
-=======
+
   '@pinia/testing@1.0.2':
     resolution: {integrity: sha512-yZVXJTKh677J0AT8kOPxGk5s1v7hMQIDT3tmeriwtR5LDu41DvXTEBQf0ql9SsHW1mCSDG38QDFzSSl5ucJqnQ==}
     peerDependencies:
       pinia: '>=3.0.3'
->>>>>>> e9f8d142
 
   '@pkgjs/parseargs@0.11.0':
     resolution: {integrity: sha512-+1VkjdD0QBLPodGrJUeqarH8VAIvQODIbwh9XpP5Syisf7YoQgsJKPNFoqqLQlu+VQ/tVSshMR6loPMn8U+dPg==}
@@ -1996,124 +1838,119 @@
   '@types/d3-color@3.1.3':
     resolution: {integrity: sha512-iO90scth9WAbmgv7ogoq57O9YpKmFBbmoEoCHDB2xMBY0+/KVrqAaCDyCE16dUspeOvIxFFRI+0sEtqDqy2b4A==}
 
-<<<<<<< HEAD
+  '@types/d3-contour@3.0.6':
+    resolution: {integrity: sha512-BjzLgXGnCWjUSYGfH1cpdo41/hgdWETu4YxpezoztawmqsvCeep+8QGfiY6YbDvfgHz/DkjeIkkZVJavB4a3rg==}
+
+  '@types/d3-delaunay@6.0.4':
+    resolution: {integrity: sha512-ZMaSKu4THYCU6sV64Lhg6qjf1orxBthaC161plr5KuPHo3CNm8DTHiLw/5Eq2b6TsNP0W0iJrUOFscY6Q450Hw==}
+
+  '@types/d3-dispatch@3.0.6':
+    resolution: {integrity: sha512-4fvZhzMeeuBJYZXRXrRIQnvUYfyXwYmLsdiN7XXmVNQKKw1cM8a5WdID0g1hVFZDqT9ZqZEY5pD44p24VS7iZQ==}
+
+  '@types/d3-drag@3.0.7':
+    resolution: {integrity: sha512-HE3jVKlzU9AaMazNufooRJ5ZpWmLIoc90A37WU2JMmeq28w1FQqCZswHZ3xR+SuxYftzHq6WU6KJHvqxKzTxxQ==}
+
+  '@types/d3-dsv@3.0.7':
+    resolution: {integrity: sha512-n6QBF9/+XASqcKK6waudgL0pf/S5XHPPI8APyMLLUHd8NqouBGLsU8MgtO7NINGtPBtk9Kko/W4ea0oAspwh9g==}
+
+  '@types/d3-ease@3.0.2':
+    resolution: {integrity: sha512-NcV1JjO5oDzoK26oMzbILE6HW7uVXOHLQvHshBUW4UMdZGfiY6v5BeQwh9a9tCzv+CeefZQHJt5SRgK154RtiA==}
+
+  '@types/d3-fetch@3.0.7':
+    resolution: {integrity: sha512-fTAfNmxSb9SOWNB9IoG5c8Hg6R+AzUHDRlsXsDZsNp6sxAEOP0tkP3gKkNSO/qmHPoBFTxNrjDprVHDQDvo5aA==}
+
+  '@types/d3-force@3.0.10':
+    resolution: {integrity: sha512-ZYeSaCF3p73RdOKcjj+swRlZfnYpK1EbaDiYICEEp5Q6sUiqFaFQ9qgoshp5CzIyyb/yD09kD9o2zEltCexlgw==}
+
+  '@types/d3-format@3.0.4':
+    resolution: {integrity: sha512-fALi2aI6shfg7vM5KiR1wNJnZ7r6UuggVqtDA+xiEdPZQwy/trcQaHnwShLuLdta2rTymCNpxYTiMZX/e09F4g==}
+
+  '@types/d3-geo@3.1.0':
+    resolution: {integrity: sha512-856sckF0oP/diXtS4jNsiQw/UuK5fQG8l/a9VVLeSouf1/PPbBE1i1W852zVwKwYCBkFJJB7nCFTbk6UMEXBOQ==}
+
+  '@types/d3-hierarchy@3.1.7':
+    resolution: {integrity: sha512-tJFtNoYBtRtkNysX1Xq4sxtjK8YgoWUNpIiUee0/jHGRwqvzYxkq0hGVbbOGSz+JgFxxRu4K8nb3YpG3CMARtg==}
+
+  '@types/d3-interpolate@3.0.4':
+    resolution: {integrity: sha512-mgLPETlrpVV1YRJIglr4Ez47g7Yxjl1lj7YKsiMCb27VJH9W8NVM6Bb9d8kkpG/uAQS5AmbA48q2IAolKKo1MA==}
+
+  '@types/d3-path@1.0.11':
+    resolution: {integrity: sha512-4pQMp8ldf7UaB/gR8Fvvy69psNHkTpD/pVw3vmEi8iZAB9EPMBruB1JvHO4BIq9QkUUd2lV1F5YXpMNj7JPBpw==}
+
+  '@types/d3-path@3.1.1':
+    resolution: {integrity: sha512-VMZBYyQvbGmWyWVea0EHs/BwLgxc+MKi1zLDCONksozI4YJMcTt8ZEuIR4Sb1MMTE8MMW49v0IwI5+b7RmfWlg==}
+
+  '@types/d3-polygon@3.0.2':
+    resolution: {integrity: sha512-ZuWOtMaHCkN9xoeEMr1ubW2nGWsp4nIql+OPQRstu4ypeZ+zk3YKqQT0CXVe/PYqrKpZAi+J9mTs05TKwjXSRA==}
+
+  '@types/d3-quadtree@3.0.6':
+    resolution: {integrity: sha512-oUzyO1/Zm6rsxKRHA1vH0NEDG58HrT5icx/azi9MF1TWdtttWl0UIUsjEQBBh+SIkrpd21ZjEv7ptxWys1ncsg==}
+
+  '@types/d3-random@3.0.3':
+    resolution: {integrity: sha512-Imagg1vJ3y76Y2ea0871wpabqp613+8/r0mCLEBfdtqC7xMSfj9idOnmBYyMoULfHePJyxMAw3nWhJxzc+LFwQ==}
+
+  '@types/d3-sankey@0.11.2':
+    resolution: {integrity: sha512-U6SrTWUERSlOhnpSrgvMX64WblX1AxX6nEjI2t3mLK2USpQrnbwYYK+AS9SwiE7wgYmOsSSKoSdr8aoKBH0HgQ==}
+
+  '@types/d3-scale-chromatic@3.1.0':
+    resolution: {integrity: sha512-iWMJgwkK7yTRmWqRB5plb1kadXyQ5Sj8V/zYlFGMUBbIPKQScw+Dku9cAAMgJG+z5GYDoMjWGLVOvjghDEFnKQ==}
+
+  '@types/d3-scale@4.0.9':
+    resolution: {integrity: sha512-dLmtwB8zkAeO/juAMfnV+sItKjlsw2lKdZVVy6LRr0cBmegxSABiLEpGVmSJJ8O08i4+sGR6qQtb6WtuwJdvVw==}
+
+  '@types/d3-selection@3.0.11':
+    resolution: {integrity: sha512-bhAXu23DJWsrI45xafYpkQ4NtcKMwWnAC/vKrd2l+nxMFuvOT3XMYTIj2opv8vq8AO5Yh7Qac/nSeP/3zjTK0w==}
+
+  '@types/d3-shape@1.3.12':
+    resolution: {integrity: sha512-8oMzcd4+poSLGgV0R1Q1rOlx/xdmozS4Xab7np0eamFFUYq71AU9pOCJEFnkXW2aI/oXdVYJzw6pssbSut7Z9Q==}
+
+  '@types/d3-shape@3.1.7':
+    resolution: {integrity: sha512-VLvUQ33C+3J+8p+Daf+nYSOsjB4GXp19/S/aGo60m9h1v6XaxjiT82lKVWJCfzhtuZ3yD7i/TPeC/fuKLLOSmg==}
+
+  '@types/d3-time-format@4.0.3':
+    resolution: {integrity: sha512-5xg9rC+wWL8kdDj153qZcsJ0FWiFt0J5RB6LYUNZjwSnesfblqrI/bJ1wBdJ8OQfncgbJG5+2F+qfqnqyzYxyg==}
+
+  '@types/d3-time@3.0.4':
+    resolution: {integrity: sha512-yuzZug1nkAAaBlBBikKZTgzCeA+k1uy4ZFwWANOfKw5z5LRhV0gNA7gNkKm7HoK+HRN0wX3EkxGk0fpbWhmB7g==}
+
+  '@types/d3-timer@3.0.2':
+    resolution: {integrity: sha512-Ps3T8E8dZDam6fUyNiMkekK3XUsaUEik+idO9/YjPtfj2qruF8tFBXS7XhtE4iIXBLxhmLjP3SXpLhVf21I9Lw==}
+
+  '@types/d3-transition@3.0.9':
+    resolution: {integrity: sha512-uZS5shfxzO3rGlu0cC3bjmMFKsXv+SmZZcgp0KD22ts4uGXp5EVYGzu/0YdwZeKmddhcAccYtREJKkPfXkZuCg==}
+
+  '@types/d3-zoom@3.0.8':
+    resolution: {integrity: sha512-iqMC4/YlFCSlO8+2Ii1GGGliCAY4XdeG748w5vQUbevlbDu0zSjH/+jojorQVBK/se0j6DUFNPBGSqD3YWYnDw==}
+
+  '@types/d3@7.4.3':
+    resolution: {integrity: sha512-lZXZ9ckh5R8uiFVt8ogUNf+pIrK4EsWrx2Np75WvF/eTpJ0FMHNhjXk8CKEx/+gpHbNQyJWehbFaTvqmHWB3ww==}
+
+  '@types/dagre@0.7.53':
+    resolution: {integrity: sha512-f4gkWqzPZvYmKhOsDnhq/R8mO4UMcKdxZo+i5SCkOU1wvGeHJeUXGIHeE9pnwGyPMDof1Vx5ZQo4nxpeg2TTVQ==}
+
+  '@types/debug@4.1.12':
+    resolution: {integrity: sha512-vIChWdVG3LG1SMxEvI/AK+FWJthlrqlTu7fbrlywTkkaONwk/UAGaULXRlf8vkzFBLVm0zkMdCquhL5aOjhXPQ==}
+
+  '@types/deep-eql@4.0.2':
+    resolution: {integrity: sha512-c9h9dVVMigMPc4bwTvC5dxqtqJZwQPePsWjPlpSOnojbor6pGqdk541lfA7AqFQr5pB1BRdq0juY9db81BwyFw==}
+
+  '@types/estree-jsx@1.0.5':
+    resolution: {integrity: sha512-52CcUVNFyfb1A2ALocQw/Dd1BQFNmSdkuC3BkZ6iqhdMfQz7JWOFRuJFloOzjk+6WijU56m9oKXFAXc7o3Towg==}
+
+  '@types/estree@1.0.8':
+    resolution: {integrity: sha512-dWHzHa2WqEXI/O1E9OjrocMTKJl2mSrEolh1Iomrv6U+JuNwaHXsXx9bLu5gG7BUWFIN0skIQJQ/L1rIex4X6w==}
+
+  '@types/fontkit@2.0.8':
+    resolution: {integrity: sha512-wN+8bYxIpJf+5oZdrdtaX04qUuWHcKxcDEgRS9Qm9ZClSHjzEn13SxUC+5eRM+4yXIeTYk8mTzLAWGF64847ew==}
+
+  '@types/geojson@7946.0.16':
+    resolution: {integrity: sha512-6C8nqWur3j98U6+lXDfTUWIfgvZU+EumvpHKcYjujKH7woYyLj2sUmff0tRhrqM7BohUw7Pz3ZB1jj2gW9Fvmg==}
+
+  '@types/hast@3.0.4':
+    resolution: {integrity: sha512-WPs+bbQw5aCj+x6laNGWLH3wviHtoCv/P3+otBhbOhJgG8qtpdAMlTCxLtsTWA7LH1Oh/bFCHsBn0TPS5m30EQ==}
+
   '@types/js-yaml@4.0.9':
     resolution: {integrity: sha512-k4MGaQl5TGo/iipqb2UDG2UwjXziSWkh0uysQelTlJpX1qGlpUZYm8PnO4DxG1qBomtJUdYJ6qR6xdIah10JLg==}
-
-  '@types/mdast@4.0.4':
-    resolution: {integrity: sha512-kGaNbPh1k7AFzgpud/gMdvIm5xuECykRR+JnWKQno9TAXVa6WIVCGTPvYGekIDL4uwCZQSYbUxNBSb1aUo79oA==}
-=======
-  '@types/d3-contour@3.0.6':
-    resolution: {integrity: sha512-BjzLgXGnCWjUSYGfH1cpdo41/hgdWETu4YxpezoztawmqsvCeep+8QGfiY6YbDvfgHz/DkjeIkkZVJavB4a3rg==}
->>>>>>> e9f8d142
-
-  '@types/d3-delaunay@6.0.4':
-    resolution: {integrity: sha512-ZMaSKu4THYCU6sV64Lhg6qjf1orxBthaC161plr5KuPHo3CNm8DTHiLw/5Eq2b6TsNP0W0iJrUOFscY6Q450Hw==}
-
-  '@types/d3-dispatch@3.0.6':
-    resolution: {integrity: sha512-4fvZhzMeeuBJYZXRXrRIQnvUYfyXwYmLsdiN7XXmVNQKKw1cM8a5WdID0g1hVFZDqT9ZqZEY5pD44p24VS7iZQ==}
-
-  '@types/d3-drag@3.0.7':
-    resolution: {integrity: sha512-HE3jVKlzU9AaMazNufooRJ5ZpWmLIoc90A37WU2JMmeq28w1FQqCZswHZ3xR+SuxYftzHq6WU6KJHvqxKzTxxQ==}
-
-  '@types/d3-dsv@3.0.7':
-    resolution: {integrity: sha512-n6QBF9/+XASqcKK6waudgL0pf/S5XHPPI8APyMLLUHd8NqouBGLsU8MgtO7NINGtPBtk9Kko/W4ea0oAspwh9g==}
-
-  '@types/d3-ease@3.0.2':
-    resolution: {integrity: sha512-NcV1JjO5oDzoK26oMzbILE6HW7uVXOHLQvHshBUW4UMdZGfiY6v5BeQwh9a9tCzv+CeefZQHJt5SRgK154RtiA==}
-
-  '@types/d3-fetch@3.0.7':
-    resolution: {integrity: sha512-fTAfNmxSb9SOWNB9IoG5c8Hg6R+AzUHDRlsXsDZsNp6sxAEOP0tkP3gKkNSO/qmHPoBFTxNrjDprVHDQDvo5aA==}
-
-  '@types/d3-force@3.0.10':
-    resolution: {integrity: sha512-ZYeSaCF3p73RdOKcjj+swRlZfnYpK1EbaDiYICEEp5Q6sUiqFaFQ9qgoshp5CzIyyb/yD09kD9o2zEltCexlgw==}
-
-  '@types/d3-format@3.0.4':
-    resolution: {integrity: sha512-fALi2aI6shfg7vM5KiR1wNJnZ7r6UuggVqtDA+xiEdPZQwy/trcQaHnwShLuLdta2rTymCNpxYTiMZX/e09F4g==}
-
-  '@types/d3-geo@3.1.0':
-    resolution: {integrity: sha512-856sckF0oP/diXtS4jNsiQw/UuK5fQG8l/a9VVLeSouf1/PPbBE1i1W852zVwKwYCBkFJJB7nCFTbk6UMEXBOQ==}
-
-  '@types/d3-hierarchy@3.1.7':
-    resolution: {integrity: sha512-tJFtNoYBtRtkNysX1Xq4sxtjK8YgoWUNpIiUee0/jHGRwqvzYxkq0hGVbbOGSz+JgFxxRu4K8nb3YpG3CMARtg==}
-
-  '@types/d3-interpolate@3.0.4':
-    resolution: {integrity: sha512-mgLPETlrpVV1YRJIglr4Ez47g7Yxjl1lj7YKsiMCb27VJH9W8NVM6Bb9d8kkpG/uAQS5AmbA48q2IAolKKo1MA==}
-
-  '@types/d3-path@1.0.11':
-    resolution: {integrity: sha512-4pQMp8ldf7UaB/gR8Fvvy69psNHkTpD/pVw3vmEi8iZAB9EPMBruB1JvHO4BIq9QkUUd2lV1F5YXpMNj7JPBpw==}
-
-  '@types/d3-path@3.1.1':
-    resolution: {integrity: sha512-VMZBYyQvbGmWyWVea0EHs/BwLgxc+MKi1zLDCONksozI4YJMcTt8ZEuIR4Sb1MMTE8MMW49v0IwI5+b7RmfWlg==}
-
-  '@types/d3-polygon@3.0.2':
-    resolution: {integrity: sha512-ZuWOtMaHCkN9xoeEMr1ubW2nGWsp4nIql+OPQRstu4ypeZ+zk3YKqQT0CXVe/PYqrKpZAi+J9mTs05TKwjXSRA==}
-
-  '@types/d3-quadtree@3.0.6':
-    resolution: {integrity: sha512-oUzyO1/Zm6rsxKRHA1vH0NEDG58HrT5icx/azi9MF1TWdtttWl0UIUsjEQBBh+SIkrpd21ZjEv7ptxWys1ncsg==}
-
-  '@types/d3-random@3.0.3':
-    resolution: {integrity: sha512-Imagg1vJ3y76Y2ea0871wpabqp613+8/r0mCLEBfdtqC7xMSfj9idOnmBYyMoULfHePJyxMAw3nWhJxzc+LFwQ==}
-
-  '@types/d3-sankey@0.11.2':
-    resolution: {integrity: sha512-U6SrTWUERSlOhnpSrgvMX64WblX1AxX6nEjI2t3mLK2USpQrnbwYYK+AS9SwiE7wgYmOsSSKoSdr8aoKBH0HgQ==}
-
-  '@types/d3-scale-chromatic@3.1.0':
-    resolution: {integrity: sha512-iWMJgwkK7yTRmWqRB5plb1kadXyQ5Sj8V/zYlFGMUBbIPKQScw+Dku9cAAMgJG+z5GYDoMjWGLVOvjghDEFnKQ==}
-
-  '@types/d3-scale@4.0.9':
-    resolution: {integrity: sha512-dLmtwB8zkAeO/juAMfnV+sItKjlsw2lKdZVVy6LRr0cBmegxSABiLEpGVmSJJ8O08i4+sGR6qQtb6WtuwJdvVw==}
-
-  '@types/d3-selection@3.0.11':
-    resolution: {integrity: sha512-bhAXu23DJWsrI45xafYpkQ4NtcKMwWnAC/vKrd2l+nxMFuvOT3XMYTIj2opv8vq8AO5Yh7Qac/nSeP/3zjTK0w==}
-
-  '@types/d3-shape@1.3.12':
-    resolution: {integrity: sha512-8oMzcd4+poSLGgV0R1Q1rOlx/xdmozS4Xab7np0eamFFUYq71AU9pOCJEFnkXW2aI/oXdVYJzw6pssbSut7Z9Q==}
-
-  '@types/d3-shape@3.1.7':
-    resolution: {integrity: sha512-VLvUQ33C+3J+8p+Daf+nYSOsjB4GXp19/S/aGo60m9h1v6XaxjiT82lKVWJCfzhtuZ3yD7i/TPeC/fuKLLOSmg==}
-
-  '@types/d3-time-format@4.0.3':
-    resolution: {integrity: sha512-5xg9rC+wWL8kdDj153qZcsJ0FWiFt0J5RB6LYUNZjwSnesfblqrI/bJ1wBdJ8OQfncgbJG5+2F+qfqnqyzYxyg==}
-
-  '@types/d3-time@3.0.4':
-    resolution: {integrity: sha512-yuzZug1nkAAaBlBBikKZTgzCeA+k1uy4ZFwWANOfKw5z5LRhV0gNA7gNkKm7HoK+HRN0wX3EkxGk0fpbWhmB7g==}
-
-  '@types/d3-timer@3.0.2':
-    resolution: {integrity: sha512-Ps3T8E8dZDam6fUyNiMkekK3XUsaUEik+idO9/YjPtfj2qruF8tFBXS7XhtE4iIXBLxhmLjP3SXpLhVf21I9Lw==}
-
-  '@types/d3-transition@3.0.9':
-    resolution: {integrity: sha512-uZS5shfxzO3rGlu0cC3bjmMFKsXv+SmZZcgp0KD22ts4uGXp5EVYGzu/0YdwZeKmddhcAccYtREJKkPfXkZuCg==}
-
-  '@types/d3-zoom@3.0.8':
-    resolution: {integrity: sha512-iqMC4/YlFCSlO8+2Ii1GGGliCAY4XdeG748w5vQUbevlbDu0zSjH/+jojorQVBK/se0j6DUFNPBGSqD3YWYnDw==}
-
-  '@types/d3@7.4.3':
-    resolution: {integrity: sha512-lZXZ9ckh5R8uiFVt8ogUNf+pIrK4EsWrx2Np75WvF/eTpJ0FMHNhjXk8CKEx/+gpHbNQyJWehbFaTvqmHWB3ww==}
-
-  '@types/dagre@0.7.53':
-    resolution: {integrity: sha512-f4gkWqzPZvYmKhOsDnhq/R8mO4UMcKdxZo+i5SCkOU1wvGeHJeUXGIHeE9pnwGyPMDof1Vx5ZQo4nxpeg2TTVQ==}
-
-  '@types/debug@4.1.12':
-    resolution: {integrity: sha512-vIChWdVG3LG1SMxEvI/AK+FWJthlrqlTu7fbrlywTkkaONwk/UAGaULXRlf8vkzFBLVm0zkMdCquhL5aOjhXPQ==}
-
-  '@types/deep-eql@4.0.2':
-    resolution: {integrity: sha512-c9h9dVVMigMPc4bwTvC5dxqtqJZwQPePsWjPlpSOnojbor6pGqdk541lfA7AqFQr5pB1BRdq0juY9db81BwyFw==}
-
-  '@types/estree-jsx@1.0.5':
-    resolution: {integrity: sha512-52CcUVNFyfb1A2ALocQw/Dd1BQFNmSdkuC3BkZ6iqhdMfQz7JWOFRuJFloOzjk+6WijU56m9oKXFAXc7o3Towg==}
-
-  '@types/estree@1.0.8':
-    resolution: {integrity: sha512-dWHzHa2WqEXI/O1E9OjrocMTKJl2mSrEolh1Iomrv6U+JuNwaHXsXx9bLu5gG7BUWFIN0skIQJQ/L1rIex4X6w==}
-
-  '@types/fontkit@2.0.8':
-    resolution: {integrity: sha512-wN+8bYxIpJf+5oZdrdtaX04qUuWHcKxcDEgRS9Qm9ZClSHjzEn13SxUC+5eRM+4yXIeTYk8mTzLAWGF64847ew==}
-
-  '@types/geojson@7946.0.16':
-    resolution: {integrity: sha512-6C8nqWur3j98U6+lXDfTUWIfgvZU+EumvpHKcYjujKH7woYyLj2sUmff0tRhrqM7BohUw7Pz3ZB1jj2gW9Fvmg==}
-
-  '@types/hast@3.0.4':
-    resolution: {integrity: sha512-WPs+bbQw5aCj+x6laNGWLH3wviHtoCv/P3+otBhbOhJgG8qtpdAMlTCxLtsTWA7LH1Oh/bFCHsBn0TPS5m30EQ==}
 
   '@types/leaflet@1.7.6':
     resolution: {integrity: sha512-Emkz3V08QnlelSbpT46OEAx+TBZYTOX2r1yM7W+hWg5+djHtQ1GbEXBDRLaqQDOYcDI51Ss0ayoqoKD4CtLUDA==}
@@ -3316,11 +3153,6 @@
   esast-util-from-js@2.0.1:
     resolution: {integrity: sha512-8Ja+rNJ0Lt56Pcf3TAmpBZjmx8ZcK5Ts4cAzIOjsjevg9oSXJnl6SUQ2EevU8tv3h6ZLWmoKL5H4fgWvdvfETw==}
 
-  esbuild@0.25.6:
-    resolution: {integrity: sha512-GVuzuUwtdsghE3ocJ9Bs8PNoF13HNQ5TXbEi2AhvVb8xU1Iwt9Fos9FEamfoee+u/TOsn7GUWc04lz46n2bbTg==}
-    engines: {node: '>=18'}
-    hasBin: true
-
   esbuild@0.25.8:
     resolution: {integrity: sha512-vVC0USHGtMi8+R4Kz8rt6JhEWLxsv9Rnu/lGYbPR8u47B+DCBksq9JarW0zOO7bs37hyOK1l2/oqtbciutL5+Q==}
     engines: {node: '>=18'}
@@ -3728,17 +3560,9 @@
     resolution: {integrity: sha512-eKCa6bwnJhvxj14kZk5NCPc6Hb6BdsU9DZcOnmQKSnO1VKrfV0zCvtttPZUsBvjmNDn8rpcJfpwSYnHBjc95MQ==}
     engines: {node: '>=18.18.0'}
 
-<<<<<<< HEAD
-  husky@9.1.7:
-    resolution: {integrity: sha512-5gs5ytaNjBrh5Ow3zrvdUUY+0VxIuWVL4i9irt6friV+BqdCfmV11CQTWMiBYWHbXhco+J1kHfTOUkePhCDvMA==}
-    engines: {node: '>=18'}
-    hasBin: true
-
   i18next@23.16.8:
     resolution: {integrity: sha512-06r/TitrM88Mg5FdUXAKL96dJMzgqLE5dv3ryBAra4KCwD9mJ4ndOTS95ZuymIGoE+2hzfdaMak2X11/es7ZWg==}
 
-=======
->>>>>>> e9f8d142
   iconv-lite@0.6.3:
     resolution: {integrity: sha512-4fCk79wshMdzMp2rH06qWrJE4iolqLhCUH+OiuIgU++RB0+94NlDL81atO7GX55uUKueo0txHNtvEyI6D7WdMw==}
     engines: {node: '>=0.10.0'}
@@ -6301,17 +6125,17 @@
       stream-replace-string: 2.0.0
       zod: 3.25.76
 
-  '@astrojs/starlight@0.34.4(astro@5.10.1(@types/node@24.0.7)(jiti@2.4.2)(lightningcss@1.30.1)(rollup@4.44.1)(terser@5.39.0)(typescript@5.8.3)(yaml@2.7.1))':
-    dependencies:
-      '@astrojs/markdown-remark': 6.3.2
-      '@astrojs/mdx': 4.3.0(astro@5.10.1(@types/node@24.0.7)(jiti@2.4.2)(lightningcss@1.30.1)(rollup@4.44.1)(terser@5.39.0)(typescript@5.8.3)(yaml@2.7.1))
+  '@astrojs/starlight@0.34.8(astro@5.12.3(@types/node@24.1.0)(jiti@2.4.2)(lightningcss@1.30.1)(rollup@4.46.1)(terser@5.39.0)(typescript@5.8.3)(yaml@2.7.1))':
+    dependencies:
+      '@astrojs/markdown-remark': 6.3.3
+      '@astrojs/mdx': 4.3.1(astro@5.12.3(@types/node@24.1.0)(jiti@2.4.2)(lightningcss@1.30.1)(rollup@4.46.1)(terser@5.39.0)(typescript@5.8.3)(yaml@2.7.1))
       '@astrojs/sitemap': 3.4.1
       '@pagefind/default-ui': 1.3.0
       '@types/hast': 3.0.4
       '@types/js-yaml': 4.0.9
       '@types/mdast': 4.0.4
-      astro: 5.10.1(@types/node@24.0.7)(jiti@2.4.2)(lightningcss@1.30.1)(rollup@4.44.1)(terser@5.39.0)(typescript@5.8.3)(yaml@2.7.1)
-      astro-expressive-code: 0.41.3(astro@5.10.1(@types/node@24.0.7)(jiti@2.4.2)(lightningcss@1.30.1)(rollup@4.44.1)(terser@5.39.0)(typescript@5.8.3)(yaml@2.7.1))
+      astro: 5.12.3(@types/node@24.1.0)(jiti@2.4.2)(lightningcss@1.30.1)(rollup@4.46.1)(terser@5.39.0)(typescript@5.8.3)(yaml@2.7.1)
+      astro-expressive-code: 0.41.3(astro@5.12.3(@types/node@24.1.0)(jiti@2.4.2)(lightningcss@1.30.1)(rollup@4.46.1)(terser@5.39.0)(typescript@5.8.3)(yaml@2.7.1))
       bcp-47: 2.1.0
       hast-util-from-html: 2.0.3
       hast-util-select: 6.0.4
@@ -6860,157 +6684,79 @@
 
   '@emotion/weak-memoize@0.4.0': {}
 
-  '@esbuild/aix-ppc64@0.25.6':
-    optional: true
-
   '@esbuild/aix-ppc64@0.25.8':
     optional: true
 
-  '@esbuild/android-arm64@0.25.6':
-    optional: true
-
   '@esbuild/android-arm64@0.25.8':
     optional: true
 
-  '@esbuild/android-arm@0.25.6':
-    optional: true
-
   '@esbuild/android-arm@0.25.8':
     optional: true
 
-  '@esbuild/android-x64@0.25.6':
-    optional: true
-
   '@esbuild/android-x64@0.25.8':
     optional: true
 
-  '@esbuild/darwin-arm64@0.25.6':
-    optional: true
-
   '@esbuild/darwin-arm64@0.25.8':
     optional: true
 
-  '@esbuild/darwin-x64@0.25.6':
-    optional: true
-
   '@esbuild/darwin-x64@0.25.8':
     optional: true
 
-  '@esbuild/freebsd-arm64@0.25.6':
-    optional: true
-
   '@esbuild/freebsd-arm64@0.25.8':
     optional: true
 
-  '@esbuild/freebsd-x64@0.25.6':
-    optional: true
-
   '@esbuild/freebsd-x64@0.25.8':
     optional: true
 
-  '@esbuild/linux-arm64@0.25.6':
-    optional: true
-
   '@esbuild/linux-arm64@0.25.8':
     optional: true
 
-  '@esbuild/linux-arm@0.25.6':
-    optional: true
-
   '@esbuild/linux-arm@0.25.8':
     optional: true
 
-  '@esbuild/linux-ia32@0.25.6':
-    optional: true
-
   '@esbuild/linux-ia32@0.25.8':
     optional: true
 
-  '@esbuild/linux-loong64@0.25.6':
-    optional: true
-
   '@esbuild/linux-loong64@0.25.8':
     optional: true
 
-  '@esbuild/linux-mips64el@0.25.6':
-    optional: true
-
   '@esbuild/linux-mips64el@0.25.8':
     optional: true
 
-  '@esbuild/linux-ppc64@0.25.6':
-    optional: true
-
   '@esbuild/linux-ppc64@0.25.8':
     optional: true
 
-  '@esbuild/linux-riscv64@0.25.6':
-    optional: true
-
   '@esbuild/linux-riscv64@0.25.8':
     optional: true
 
-  '@esbuild/linux-s390x@0.25.6':
-    optional: true
-
   '@esbuild/linux-s390x@0.25.8':
     optional: true
 
-  '@esbuild/linux-x64@0.25.6':
-    optional: true
-
   '@esbuild/linux-x64@0.25.8':
     optional: true
 
-  '@esbuild/netbsd-arm64@0.25.6':
-    optional: true
-
   '@esbuild/netbsd-arm64@0.25.8':
     optional: true
 
-  '@esbuild/netbsd-x64@0.25.6':
-    optional: true
-
   '@esbuild/netbsd-x64@0.25.8':
     optional: true
 
-  '@esbuild/openbsd-arm64@0.25.6':
-    optional: true
-
   '@esbuild/openbsd-arm64@0.25.8':
     optional: true
 
-  '@esbuild/openbsd-x64@0.25.6':
-    optional: true
-
   '@esbuild/openbsd-x64@0.25.8':
     optional: true
 
-  '@esbuild/openharmony-arm64@0.25.6':
-    optional: true
-
   '@esbuild/openharmony-arm64@0.25.8':
     optional: true
 
-  '@esbuild/sunos-x64@0.25.6':
-    optional: true
-
   '@esbuild/sunos-x64@0.25.8':
     optional: true
 
-  '@esbuild/win32-arm64@0.25.6':
-    optional: true
-
   '@esbuild/win32-arm64@0.25.8':
     optional: true
 
-  '@esbuild/win32-ia32@0.25.6':
-    optional: true
-
   '@esbuild/win32-ia32@0.25.8':
-    optional: true
-
-  '@esbuild/win32-x64@0.25.6':
     optional: true
 
   '@esbuild/win32-x64@0.25.8':
@@ -7035,7 +6781,7 @@
   '@expressive-code/plugin-shiki@0.41.3':
     dependencies:
       '@expressive-code/core': 0.41.3
-      shiki: 3.7.0
+      shiki: 3.8.0
 
   '@expressive-code/plugin-text-markers@0.41.3':
     dependencies:
@@ -7530,7 +7276,6 @@
 
   '@oslojs/encoding@1.1.0': {}
 
-<<<<<<< HEAD
   '@pagefind/darwin-arm64@1.3.0':
     optional: true
 
@@ -7547,11 +7292,10 @@
 
   '@pagefind/windows-x64@1.3.0':
     optional: true
-=======
+
   '@pinia/testing@1.0.2(pinia@3.0.3(typescript@5.8.3)(vue@3.5.18(typescript@5.8.3)))':
     dependencies:
       pinia: 3.0.3(typescript@5.8.3)(vue@3.5.18(typescript@5.8.3))
->>>>>>> e9f8d142
 
   '@pkgjs/parseargs@0.11.0':
     optional: true
@@ -7968,9 +7712,8 @@
     dependencies:
       '@types/unist': 3.0.3
 
-<<<<<<< HEAD
   '@types/js-yaml@4.0.9': {}
-=======
+
   '@types/leaflet@1.7.6':
     dependencies:
       '@types/geojson': 7946.0.16
@@ -7982,7 +7725,6 @@
       '@types/geojson': 7946.0.16
       '@types/mapbox__point-geometry': 0.1.4
       '@types/pbf': 3.0.5
->>>>>>> e9f8d142
 
   '@types/mdast@4.0.4':
     dependencies:
@@ -8624,9 +8366,9 @@
 
   astring@1.9.0: {}
 
-  astro-expressive-code@0.41.3(astro@5.10.1(@types/node@24.0.7)(jiti@2.4.2)(lightningcss@1.30.1)(rollup@4.44.1)(terser@5.39.0)(typescript@5.8.3)(yaml@2.7.1)):
-    dependencies:
-      astro: 5.10.1(@types/node@24.0.7)(jiti@2.4.2)(lightningcss@1.30.1)(rollup@4.44.1)(terser@5.39.0)(typescript@5.8.3)(yaml@2.7.1)
+  astro-expressive-code@0.41.3(astro@5.12.3(@types/node@24.1.0)(jiti@2.4.2)(lightningcss@1.30.1)(rollup@4.46.1)(terser@5.39.0)(typescript@5.8.3)(yaml@2.7.1)):
+    dependencies:
+      astro: 5.12.3(@types/node@24.1.0)(jiti@2.4.2)(lightningcss@1.30.1)(rollup@4.46.1)(terser@5.39.0)(typescript@5.8.3)(yaml@2.7.1)
       rehype-expressive-code: 0.41.3
 
   astro-icon@1.1.5:
@@ -8663,7 +8405,7 @@
       dlv: 1.1.3
       dset: 3.1.4
       es-module-lexer: 1.7.0
-      esbuild: 0.25.6
+      esbuild: 0.25.8
       estree-walker: 3.0.3
       flattie: 1.1.1
       fontace: 0.3.0
@@ -8680,7 +8422,7 @@
       p-limit: 6.2.0
       p-queue: 8.1.0
       package-manager-detector: 1.3.0
-      picomatch: 4.0.2
+      picomatch: 4.0.3
       prompts: 2.4.2
       rehype: 13.0.2
       semver: 7.7.2
@@ -9473,35 +9215,6 @@
       esast-util-from-estree: 2.0.0
       vfile-message: 4.0.2
 
-  esbuild@0.25.6:
-    optionalDependencies:
-      '@esbuild/aix-ppc64': 0.25.6
-      '@esbuild/android-arm': 0.25.6
-      '@esbuild/android-arm64': 0.25.6
-      '@esbuild/android-x64': 0.25.6
-      '@esbuild/darwin-arm64': 0.25.6
-      '@esbuild/darwin-x64': 0.25.6
-      '@esbuild/freebsd-arm64': 0.25.6
-      '@esbuild/freebsd-x64': 0.25.6
-      '@esbuild/linux-arm': 0.25.6
-      '@esbuild/linux-arm64': 0.25.6
-      '@esbuild/linux-ia32': 0.25.6
-      '@esbuild/linux-loong64': 0.25.6
-      '@esbuild/linux-mips64el': 0.25.6
-      '@esbuild/linux-ppc64': 0.25.6
-      '@esbuild/linux-riscv64': 0.25.6
-      '@esbuild/linux-s390x': 0.25.6
-      '@esbuild/linux-x64': 0.25.6
-      '@esbuild/netbsd-arm64': 0.25.6
-      '@esbuild/netbsd-x64': 0.25.6
-      '@esbuild/openbsd-arm64': 0.25.6
-      '@esbuild/openbsd-x64': 0.25.6
-      '@esbuild/openharmony-arm64': 0.25.6
-      '@esbuild/sunos-x64': 0.25.6
-      '@esbuild/win32-arm64': 0.25.6
-      '@esbuild/win32-ia32': 0.25.6
-      '@esbuild/win32-x64': 0.25.6
-
   esbuild@0.25.8:
     optionalDependencies:
       '@esbuild/aix-ppc64': 0.25.8
@@ -10483,8 +10196,8 @@
 
   magicast@0.3.5:
     dependencies:
-      '@babel/parser': 7.27.5
-      '@babel/types': 7.27.6
+      '@babel/parser': 7.28.0
+      '@babel/types': 7.28.2
       source-map-js: 1.2.1
 
   make-dir@4.0.0:
